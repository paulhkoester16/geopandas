--- conflicted
+++ resolved
@@ -139,19 +139,17 @@
         # XXX: method works inconsistently for different pandas versions
         #self.na_none.fillna(method='backfill')
 
-<<<<<<< HEAD
     def test_coord_slice(self):
         """ Test CoordinateSlicer """
         # need some better test cases
         self.assertTrue(geom_equals(self.g3, self.g3.cx[:, :]))
         self.assertTrue(geom_equals(self.g3[[True, False]], self.g3.cx[0.9:, :0.1]))
         self.assertTrue(geom_equals(self.g3[[False, True]], self.g3.cx[0:0.1, 0.9:1.0]))
-=======
+
     def test_geoseries_geointerface(self):
         self.assertEqual(self.g1.__geo_interface__['type'], 'FeatureCollection')
         self.assertEqual(len(self.g1.__geo_interface__['features']),
                          self.g1.shape[0])
->>>>>>> 3b7afba6
 
 if __name__ == '__main__':
     unittest.main()